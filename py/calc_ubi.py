"""
Example usage:

baseline_df, base_reform_df, budget = get_data()
ubi_df = set_ubi(base_reform_df, budget, 0, 0, 0, 0, 0, np.zeros((12)), verbose=True)

"""

from openfisca_uk.tools.simulation import PopulationSim
import frs
import pandas as pd
import numpy as np
from rdbl import gbp
from openfisca_uk.tools.general import add
from openfisca_core.model_api import *
from openfisca_uk.entities import *


def calc2df(
    sim: PopulationSim, cols: list, map_to: str = "person"
) -> pd.DataFrame:
    """Make a DataFrame from an openfisca-uk PopulationSim.

    :param sim: PopulationSim object to extract from.
    :type sim: PopulationSim
    :param cols: List of simulation attributes.
    :type cols: list
    :param map_to: Entity type to return: 'person', 'benunit', or 'household'.
        Defaults to 'person'.
    :type map_to: str, optional
    :return: DataFrame with each attribute of sim as a column.
    :rtype: pd.DataFrame
    """
    d = {}
    for i in cols:
        d[i] = sim.calc(i, map_to=map_to)
    return pd.DataFrame(d)


BASELINE_COLS = [
    "household_id",
    "is_SP_age",
    "is_child",
    "is_WA_adult",
    "is_disabled_for_ubi",
    "is_severely_disabled_for_ubi",
    "is_enhanced_disabled_for_ubi",
    "region",
    "household_weight",
    "household_net_income",
    "household_net_income_ahc",
    "people_in_household",
    "household_equivalisation_bhc",
    "household_equivalisation_ahc",
]

CORE_BENEFITS = [
    "child_benefit",
    "income_support",
    "JSA_contrib",
    "JSA_income",
    "child_tax_credit",
    "working_tax_credit",
    "universal_credit",
    "state_pension",
    "pension_credit",
    "ESA_income",
    "ESA_contrib",
    "housing_benefit",
]


def ubi_reform(senior, adult, child, dis_base, dis_severe, dis_enhanced, geo):
    """Create an OpenFisca-UK reform class.

    Args:
        senior (float): Pensioner UBI amount per week
        adult (float): Adult UBI amount per week
        child (float): Child UBI amount per week
        dis_base (float): Supplement per week for people claiming any
            disability benefit.
        dis_severe (float): Supplement per week for people claiming any
            medium-sized disability benefit.
        dis_enhanced (float): Supplement per week for people claiming highest
            value of any disability benefit.
        geo (ndarray): Numpy float array of 12 UK regional supplements per week

    Returns:
        DataFrame: Person-level DataFrame with columns mapped and yearlyised
    """

    class income_tax(Variable):
        value_type = float
        entity = Person
        label = "Income tax paid per year"
        definition_period = YEAR

        def formula(person, period, parameters):
            return 0.5 * person("taxable_income", period)

    class basic_income(Variable):
        value_type = float
        entity = Person
        label = "Amount of basic income received per week"
        definition_period = WEEK

        def ubi_piece(value, flag):
            return value * person(flag, period.this_year)

        def formula(person, period, parameters):
            region = person.household("region", period)
            return (
                ubi_piece(senior, "is_SP_age")
                + ubi_piece(adult, "is_WA_adult")
                + ubi_piece(child, "is_child")
                + ubi_piece(dis_base, "is_disabled_for_ubi")
                + ubi_piece(dis_severe, "is_severely_disabled_for_ubi")
                + ubi_piece(dis_enhanced, "is_enhanced_disabled_for_ubi")
                + geo[person.household("region").astype(int)]
            )

    class gross_income(Variable):
        value_type = float
        entity = Person
        label = "Gross income"
        definition_period = YEAR

        def formula(person, period, parameters):
            COMPONENTS = [
                "basic_income",
                "earnings",
                "profit",
                "state_pension",
                "pension_income",
                "savings_interest",
                "rental_income",
                "SSP",
                "SPP",
                "SMP",
                "holiday_pay",
                "dividend_income",
                "total_benefits",
                "benefits_modelling",
            ]
            return add(person, period, COMPONENTS, options=[MATCH])

    class reform(Reform):
        def apply(self):
            for changed_var in [income_tax, gross_income]:
                self.update_variable(changed_var)
            for added_var in [basic_income]:
                self.add_variable(added_var)
            for removed_var in CORE_BENEFITS + ["NI"]:
                self.neutralize_variable(removed_var)

    return reform


REGIONS = np.array(
    [
        "NORTH_EAST",
        "NORTH_WEST",
        "YORKSHIRE",
        "EAST_MIDLANDS",
        "WEST_MIDLANDS",
        "EAST_OF_ENGLAND",
        "LONDON",
        "SOUTH_EAST",
        "SOUTH_WEST",
        "WALES",
        "SCOTLAND",
        "NORTHERN_IRELAND",
    ]
)


def get_data(path=None):
    """Generate key datasets for UBI reforms.

    Returns:
        DataFrame: Baseline DataFrame with core variables.
        DataFrame: UBI tax reform DataFrame with core variables.
        float: Yearly revenue raised by the UBI tax reform.
    """
    if path is not None:
        person = pd.read_csv(path + "/person.csv")
        benunit = pd.read_csv(path + "/benunit.csv")
        household = pd.read_csv(path + "/household.csv")
    else:
        person, benunit, household = frs.load()
    baseline = PopulationSim(frs_data=(person, benunit, household))
    baseline_df = calc2df(baseline, BASELINE_COLS, map_to="household")
    FRS_DATA = (person, benunit, household)
    reform_no_ubi = ubi_reform(0, 0, 0, 0, 0, 0, np.array([0] * 12))
    reform_no_ubi_sim = PopulationSim(reform_no_ubi, frs_data=FRS_DATA)
    reform_base_df = calc2df(reform_no_ubi_sim, BASELINE_COLS, map_to="household")
    budget = -np.sum(
        baseline.calc("household_weight")
        * (
            reform_no_ubi_sim.calc("household_net_income")
            - baseline.calc("household_net_income")
        )
    )
    return baseline_df, reform_base_df, budget


<<<<<<< HEAD
def get_adult_amount(base_df, budget, senior, child, dis_1, dis_2, dis_3, regions, verbose=False, individual=False, pass_income=False
):
=======
def set_ubi(
    base_df,
    budget,
    senior,
    child,
    dis_base,
    dis_severe,
    dis_enhanced,
    regions,
    verbose=False,
):
    """Calculate budget-neutral UBI amounts per person.

    Args:
        base_df (DataFrame): UBI tax reform household-level DataFrame
        budget (float): Total budget for UBI spending
        senior (float): Pensioner UBI amount per week
        child (float): Child UBI amount per week
        dis_base (float): Supplement per week for people claiming any
            disability benefit.
        dis_severe (float): Supplement per week for people claiming any
            medium-sized disability benefit.
        dis_enhanced (float): Supplement per week for people claiming highest
            value of any disability benefit.
        regions (ndarray): Numpy float array of 12 UK regional supplements per week
        verbose (bool, optional): Whether to print the calibrated adult UBI amount. Defaults to False.

    Returns:
        DataFrame: Reform household-level DataFrame
    """
>>>>>>> 15b70fe2
    basic_income = (
        base_df["is_SP_age"] * senior
        + base_df["is_child"] * child
        + base_df["is_disabled_for_ubi"] * dis_base
        + base_df["is_severely_disabled_for_ubi"] * dis_severe
        + base_df["is_enhanced_disabled_for_ubi"] * dis_enhanced
    ) * 52
    for i, region_name in zip(range(len(regions)), REGIONS):
        basic_income += (
            np.where(REGIONS[base_df["region"]] == region_name, regions[i], 0)
            * 52
        )
    total_cost = np.sum(basic_income * base_df["household_weight"])
    adult_amount = (budget - total_cost) / np.sum(
        base_df["is_WA_adult"] * base_df["household_weight"]
    )
    if verbose:
        print(f"Adult amount: {gbp(adult_amount / 52)}/week")
    if pass_income:
        return basic_income, adult_amount
    if individual:
        return (adult_amount/52)
    else:
        return adult_amount


def set_ubi(
    base_df, budget, senior, child, dis_1, dis_2, dis_3, regions, verbose=False
):
    """Calculate budget-neutral UBI amounts per person.

    Args:
        base_df (DataFrame): UBI tax reform household-level DataFrame
        budget (float): Total budget for UBI spending
        senior (float): Pensioner UBI amount per week
        child (float): Child UBI amount per week
        dis_1 (float): Disabled (Equality Act+) supplement per week
        dis_2 (float): Enhanced disabled supplement per week
        dis_3 (float): Severely disabled supplement per week
        regions (ndarray): Numpy float array of 12 UK regional supplements per week
        verbose (bool, optional): Whether to print the calibrated adult UBI amount. Defaults to False.

    Returns:
        DataFrame: Reform household-level DataFrame
    """
    basic_income, adult_amount = get_adult_amount(base_df, budget, senior, child, dis_1, dis_2, dis_3, regions, pass_income=True, verbose=verbose)
    basic_income += base_df["is_WA_adult"] * adult_amount
    reform_df = base_df.copy(deep=True)
    reform_df["basic_income"] = basic_income
    reform_df["household_net_income"] += basic_income
    reform_df["household_net_income_ahc"] += basic_income
    return reform_df<|MERGE_RESOLUTION|>--- conflicted
+++ resolved
@@ -193,7 +193,9 @@
     FRS_DATA = (person, benunit, household)
     reform_no_ubi = ubi_reform(0, 0, 0, 0, 0, 0, np.array([0] * 12))
     reform_no_ubi_sim = PopulationSim(reform_no_ubi, frs_data=FRS_DATA)
-    reform_base_df = calc2df(reform_no_ubi_sim, BASELINE_COLS, map_to="household")
+    reform_base_df = calc2df(
+        reform_no_ubi_sim, BASELINE_COLS, map_to="household"
+    )
     budget = -np.sum(
         baseline.calc("household_weight")
         * (
@@ -204,11 +206,7 @@
     return baseline_df, reform_base_df, budget
 
 
-<<<<<<< HEAD
-def get_adult_amount(base_df, budget, senior, child, dis_1, dis_2, dis_3, regions, verbose=False, individual=False, pass_income=False
-):
-=======
-def set_ubi(
+def get_adult_amount(
     base_df,
     budget,
     senior,
@@ -218,6 +216,8 @@
     dis_enhanced,
     regions,
     verbose=False,
+    individual=False,
+    pass_income=False,
 ):
     """Calculate budget-neutral UBI amounts per person.
 
@@ -238,7 +238,6 @@
     Returns:
         DataFrame: Reform household-level DataFrame
     """
->>>>>>> 15b70fe2
     basic_income = (
         base_df["is_SP_age"] * senior
         + base_df["is_child"] * child
@@ -260,7 +259,7 @@
     if pass_income:
         return basic_income, adult_amount
     if individual:
-        return (adult_amount/52)
+        return adult_amount / 52
     else:
         return adult_amount
 
@@ -284,7 +283,18 @@
     Returns:
         DataFrame: Reform household-level DataFrame
     """
-    basic_income, adult_amount = get_adult_amount(base_df, budget, senior, child, dis_1, dis_2, dis_3, regions, pass_income=True, verbose=verbose)
+    basic_income, adult_amount = get_adult_amount(
+        base_df,
+        budget,
+        senior,
+        child,
+        dis_1,
+        dis_2,
+        dis_3,
+        regions,
+        pass_income=True,
+        verbose=verbose,
+    )
     basic_income += base_df["is_WA_adult"] * adult_amount
     reform_df = base_df.copy(deep=True)
     reform_df["basic_income"] = basic_income
