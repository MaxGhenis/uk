{
 "cells": [
  {
   "cell_type": "code",
   "execution_count": 1,
   "metadata": {
    "id": "TLKfx4iG98DY"
   },
   "outputs": [],
   "source": [
    "# Required imports.\n",
    "from py import calc_ubi\n",
    "from py.loss_functions import loss_metrics\n",
    "from py.optimize import optimize"
   ]
  },
  {
   "cell_type": "code",
   "execution_count": 2,
   "metadata": {
    "colab": {
     "base_uri": "https://localhost:8080/"
    },
    "id": "IpjEW-rk-C-G",
    "outputId": "a25bcdef-6b01-4139-ad78-695ace3943f3"
   },
   "outputs": [
    {
     "name": "stdout",
     "output_type": "stream",
     "text": [
      "{'senior': (40, 240), 'child': (40, 240), 'dis_base': (0, 40), 'dis_severe': (0, 40), 'dis_enhanced': (0, 40), 'NORTH_EAST': (-50, 50), 'NORTH_WEST': (-50, 50), 'YORKSHIRE': (-50, 50), 'EAST_MIDLANDS': (-50, 50), 'WEST_MIDLANDS': (-50, 50), 'EAST_OF_ENGLAND': (-50, 50), 'LONDON': (-50, 50), 'SOUTH_EAST': (-50, 50), 'SOUTH_WEST': (-50, 50), 'WALES': (-50, 50), 'SCOTLAND': (-50, 50), 'NORTHERN_IRELAND': (-50, 50)}\n"
     ]
    }
   ],
   "source": [
    "AGE_CATEGORIES = [\"senior\", \"child\"]\n",
    "DIS_CATEGORIES = [\"dis_base\", \"dis_severe\", \"dis_enhanced\"]\n",
    "REGIONS = [\n",
    "    \"NORTH_EAST\",\n",
    "    \"NORTH_WEST\",\n",
    "    \"YORKSHIRE\",\n",
    "    \"EAST_MIDLANDS\",\n",
    "    \"WEST_MIDLANDS\",\n",
    "    \"EAST_OF_ENGLAND\",\n",
    "    \"LONDON\",\n",
    "    \"SOUTH_EAST\",\n",
    "    \"SOUTH_WEST\",\n",
    "    \"WALES\",\n",
    "    \"SCOTLAND\",\n",
    "    \"NORTHERN_IRELAND\",\n",
    "]\n",
    "categories = AGE_CATEGORIES + DIS_CATEGORIES + REGIONS\n",
    "\n",
    "# Define bounds\n",
    "AGE_BOUNDS = (40, 240)  # Child, working-age adult, senior.\n",
    "DIS_BOUNDS = (0, 40)  # Base, severe, and enhanced disability UBI supplements.\n",
    "GEO_BOUNDS = (-50, 50)  # Will be relative to a baseline geo.\n",
    "# Skip adult which is calculated.\n",
    "bounds = ([AGE_BOUNDS] * len(AGE_CATEGORIES) +\n",
    "          [DIS_BOUNDS] * len(DIS_CATEGORIES) +\n",
    "          [GEO_BOUNDS] * len(REGIONS))\n",
    "\n",
    "input_dict = {category: bound for category, bound in zip(categories, bounds)}\n",
    "print(input_dict)"
   ]
  },
  {
   "cell_type": "code",
   "execution_count": 3,
   "metadata": {},
   "outputs": [],
   "source": [
    "def opt(reform):\n",
<<<<<<< HEAD
    "    return optimize(input_dict, \"mean_pct_loss\", reform, path=\"~/frs\",\n",
    "                    verbose=False, maxiter=1, seed=0)"
=======
    "    return optimize(input_dict, \"mean_pct_loss\", reform,\n",
    "                    verbose=False, maxiter=5, seed=0)"
>>>>>>> b4460b6c
   ]
  },
  {
   "cell_type": "code",
   "execution_count": 4,
   "metadata": {
    "colab": {
     "base_uri": "https://localhost:8080/"
    },
    "id": "US_TgMgmmrRX",
    "outputId": "65fe601b-0015-4b79-8bb5-e47d25af0fb9",
    "scrolled": false
   },
   "outputs": [
    {
     "name": "stdout",
     "output_type": "stream",
     "text": [
      "Loss by all metrics:\n",
<<<<<<< HEAD
      " {'loser_share': 0.7059875726699829, 'losses': 334785096563.286, 'mean_pct_loss': 0.14684493752364602, 'mean_pct_loss_pwd2': 0.15390134216916676, 'gini': 0.3485720725363293} \n",
      "\n",
      "Optimal mean_pct_loss: 0.14684493752364602 \n",
      "\n",
      "Optimal solution:\n",
      " adult               111.0\n",
      "senior               73.0\n",
      "child                40.0\n",
=======
      " {'loser_share': 0.45116838812828064, 'losses': 140052527376.32785, 'mean_pct_loss': 0.05193752501849348, 'mean_pct_loss_pwd2': 0.058504525285738435, 'gini': 0.274602609317129} \n",
      "\n",
      "Optimal mean_pct_loss: 0.05193752501849348 \n",
      "\n",
      "Optimal solution:\n",
      " adult               124.0\n",
      "senior              204.0\n",
      "child                77.0\n",
>>>>>>> b4460b6c
      "dis_base              0.0\n",
      "dis_severe            0.0\n",
      "dis_enhanced          0.0\n",
      "NORTH_EAST            0.0\n",
      "NORTH_WEST            0.0\n",
      "YORKSHIRE             0.0\n",
      "EAST_MIDLANDS         0.0\n",
      "WEST_MIDLANDS         0.0\n",
      "EAST_OF_ENGLAND       0.0\n",
      "LONDON                0.0\n",
      "SOUTH_EAST            0.0\n",
      "SOUTH_WEST            0.0\n",
      "WALES                 0.0\n",
      "SCOTLAND              0.0\n",
      "NORTHERN_IRELAND      0.0\n",
      "dtype: float64\n"
     ]
    }
   ],
   "source": [
    "reform_1 = opt(\"reform_1\")"
   ]
  },
  {
   "cell_type": "code",
   "execution_count": 5,
   "metadata": {
    "colab": {
     "base_uri": "https://localhost:8080/"
    },
    "id": "T0-cLB1PKK5o",
    "outputId": "8d0d68cb-3bea-46f1-a363-52450f677b15"
   },
   "outputs": [
    {
     "name": "stdout",
     "output_type": "stream",
     "text": [
      "Loss by all metrics:\n",
<<<<<<< HEAD
      " {'loser_share': 0.7059875726699829, 'losses': 334785096563.286, 'mean_pct_loss': 0.14684493752364602, 'mean_pct_loss_pwd2': 0.15390134216916676, 'gini': 0.3485720725363293} \n",
      "\n",
      "Optimal mean_pct_loss: 0.14684493752364602 \n",
      "\n",
      "Optimal solution:\n",
      " adult               111.0\n",
      "senior               73.0\n",
      "child                40.0\n",
      "dis_base             37.0\n",
      "dis_severe           29.0\n",
      "dis_enhanced         26.0\n",
=======
      " {'loser_share': 0.4517081081867218, 'losses': 139989853929.9044, 'mean_pct_loss': 0.051955913325281884, 'mean_pct_loss_pwd2': 0.05845850809941041, 'gini': 0.2755529224861914} \n",
      "\n",
      "Optimal mean_pct_loss: 0.051955913325281884 \n",
      "\n",
      "Optimal solution:\n",
      " adult               125.0\n",
      "senior              205.0\n",
      "child                74.0\n",
      "dis_base              2.0\n",
      "dis_severe           10.0\n",
      "dis_enhanced          3.0\n",
>>>>>>> b4460b6c
      "NORTH_EAST            0.0\n",
      "NORTH_WEST            0.0\n",
      "YORKSHIRE             0.0\n",
      "EAST_MIDLANDS         0.0\n",
      "WEST_MIDLANDS         0.0\n",
      "EAST_OF_ENGLAND       0.0\n",
      "LONDON                0.0\n",
      "SOUTH_EAST            0.0\n",
      "SOUTH_WEST            0.0\n",
      "WALES                 0.0\n",
      "SCOTLAND              0.0\n",
      "NORTHERN_IRELAND      0.0\n",
      "dtype: float64\n"
     ]
    }
   ],
   "source": [
    "reform_2 = opt(\"reform_2\")"
   ]
  },
  {
   "cell_type": "code",
   "execution_count": 6,
   "metadata": {
    "colab": {
     "base_uri": "https://localhost:8080/"
    },
    "id": "ofIfMhuMUVOy",
    "outputId": "8ff83e5b-0a48-446f-cd6d-3a9c5200ab93"
   },
   "outputs": [
    {
     "name": "stdout",
     "output_type": "stream",
     "text": [
      "Loss by all metrics:\n",
      " {'loser_share': 0.45187950134277344, 'losses': 140964778779.5277, 'mean_pct_loss': 0.052086846116013656, 'mean_pct_loss_pwd2': 0.05854382344189866, 'gini': 0.27499139883763857} \n",
      "\n",
      "Optimal mean_pct_loss: 0.052086846116013656 \n",
      "\n",
      "Optimal solution:\n",
      " adult               110.0\n",
      "senior              193.0\n",
      "child                62.0\n",
      "dis_base             14.0\n",
      "dis_severe           13.0\n",
      "dis_enhanced          3.0\n",
      "NORTH_EAST           17.0\n",
      "NORTH_WEST           16.0\n",
      "YORKSHIRE            11.0\n",
      "EAST_MIDLANDS        11.0\n",
      "WEST_MIDLANDS        16.0\n",
      "EAST_OF_ENGLAND      11.0\n",
      "LONDON               14.0\n",
      "SOUTH_EAST           11.0\n",
      "SOUTH_WEST           15.0\n",
      "WALES                16.0\n",
      "SCOTLAND             13.0\n",
      "NORTHERN_IRELAND      0.0\n",
      "dtype: float64\n"
     ]
    }
   ],
   "source": [
    "reform_3 = opt(\"reform_3\")"
   ]
  },
  {
   "cell_type": "code",
   "execution_count": null,
   "metadata": {},
   "outputs": [],
   "source": []
  }
 ],
 "metadata": {
  "colab": {
   "collapsed_sections": [],
   "name": "Reform Level Optimization V3.ipynb",
   "provenance": []
  },
  "kernelspec": {
   "display_name": "Python 3",
   "language": "python",
   "name": "python3"
  },
  "language_info": {
   "codemirror_mode": {
    "name": "ipython",
    "version": 3
   },
   "file_extension": ".py",
   "mimetype": "text/x-python",
   "name": "python",
   "nbconvert_exporter": "python",
   "pygments_lexer": "ipython3",
   "version": "3.8.3"
  }
 },
 "nbformat": 4,
 "nbformat_minor": 1
}<|MERGE_RESOLUTION|>--- conflicted
+++ resolved
@@ -72,13 +72,8 @@
    "outputs": [],
    "source": [
     "def opt(reform):\n",
-<<<<<<< HEAD
-    "    return optimize(input_dict, \"mean_pct_loss\", reform, path=\"~/frs\",\n",
-    "                    verbose=False, maxiter=1, seed=0)"
-=======
     "    return optimize(input_dict, \"mean_pct_loss\", reform,\n",
     "                    verbose=False, maxiter=5, seed=0)"
->>>>>>> b4460b6c
    ]
   },
   {
@@ -98,16 +93,6 @@
      "output_type": "stream",
      "text": [
       "Loss by all metrics:\n",
-<<<<<<< HEAD
-      " {'loser_share': 0.7059875726699829, 'losses': 334785096563.286, 'mean_pct_loss': 0.14684493752364602, 'mean_pct_loss_pwd2': 0.15390134216916676, 'gini': 0.3485720725363293} \n",
-      "\n",
-      "Optimal mean_pct_loss: 0.14684493752364602 \n",
-      "\n",
-      "Optimal solution:\n",
-      " adult               111.0\n",
-      "senior               73.0\n",
-      "child                40.0\n",
-=======
       " {'loser_share': 0.45116838812828064, 'losses': 140052527376.32785, 'mean_pct_loss': 0.05193752501849348, 'mean_pct_loss_pwd2': 0.058504525285738435, 'gini': 0.274602609317129} \n",
       "\n",
       "Optimal mean_pct_loss: 0.05193752501849348 \n",
@@ -116,7 +101,6 @@
       " adult               124.0\n",
       "senior              204.0\n",
       "child                77.0\n",
->>>>>>> b4460b6c
       "dis_base              0.0\n",
       "dis_severe            0.0\n",
       "dis_enhanced          0.0\n",
@@ -156,19 +140,6 @@
      "output_type": "stream",
      "text": [
       "Loss by all metrics:\n",
-<<<<<<< HEAD
-      " {'loser_share': 0.7059875726699829, 'losses': 334785096563.286, 'mean_pct_loss': 0.14684493752364602, 'mean_pct_loss_pwd2': 0.15390134216916676, 'gini': 0.3485720725363293} \n",
-      "\n",
-      "Optimal mean_pct_loss: 0.14684493752364602 \n",
-      "\n",
-      "Optimal solution:\n",
-      " adult               111.0\n",
-      "senior               73.0\n",
-      "child                40.0\n",
-      "dis_base             37.0\n",
-      "dis_severe           29.0\n",
-      "dis_enhanced         26.0\n",
-=======
       " {'loser_share': 0.4517081081867218, 'losses': 139989853929.9044, 'mean_pct_loss': 0.051955913325281884, 'mean_pct_loss_pwd2': 0.05845850809941041, 'gini': 0.2755529224861914} \n",
       "\n",
       "Optimal mean_pct_loss: 0.051955913325281884 \n",
@@ -180,7 +151,6 @@
       "dis_base              2.0\n",
       "dis_severe           10.0\n",
       "dis_enhanced          3.0\n",
->>>>>>> b4460b6c
       "NORTH_EAST            0.0\n",
       "NORTH_WEST            0.0\n",
       "YORKSHIRE             0.0\n",
